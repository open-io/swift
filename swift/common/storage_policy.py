# Licensed under the Apache License, Version 2.0 (the "License");
# you may not use this file except in compliance with the License.
# You may obtain a copy of the License at
#
#    http://www.apache.org/licenses/LICENSE-2.0
#
# Unless required by applicable law or agreed to in writing, software
# distributed under the License is distributed on an "AS IS" BASIS,
# WITHOUT WARRANTIES OR CONDITIONS OF ANY KIND, either express or
# implied.
# See the License for the specific language governing permissions and
# limitations under the License.

from ConfigParser import ConfigParser
import collections
import textwrap
import string

from swift.common.utils import config_true_value, SWIFT_CONF_FILE
from swift.common.ring import Ring
from swift.common.utils import config_auto_int_value, replication_quorum_size
from swift.common.exceptions import RingValidationError
from pyeclib.ec_iface import ECDriver, ECDriverError, VALID_EC_TYPES

LEGACY_POLICY_NAME = 'Policy-0'
VALID_CHARS = '-' + string.letters + string.digits
VALID_TYPES = (
    REPL_POLICY,
    EC_POLICY,
) = (
    'replication',
    'erasure_coding',
)
DEFAULT_POLICY_TYPE = VALID_TYPES[0]
DEFAULT_EC_OBJECT_SEGMENT_SIZE = 1048576


class PolicyError(ValueError):

    def __init__(self, msg, index=None):
        if index is not None:
            msg += ', for index %r' % index
        super(PolicyError, self).__init__(msg)


def _get_policy_string(base, policy_index):
    if policy_index == 0 or policy_index is None:
        return_string = base
    else:
        return_string = base + "-%d" % int(policy_index)
    return return_string


def get_policy_string(base, policy_or_index):
    """
    Helper function to construct a string from a base and the policy.
    Used to encode the policy index into either a file name or a
    directory name by various modules.

    :param base: the base string
    :param policy_or_index: StoragePolicy instance, or an index
                            (string or int), if None the legacy
                            storage Policy-0 is assumed.

    :raises: PolicyError if given index does not map to a valid policy
    :returns: base name with policy index added
    :raises: PolicyError if no policy exists with the given policy_index
    """
    if isinstance(policy_or_index, StoragePolicy):
        policy = policy_or_index
    else:
        policy = POLICIES.get_by_index(policy_or_index)
        if policy is None:
            raise PolicyError("Unknown policy", index=policy_or_index)
    return _get_policy_string(base, int(policy))


def split_policy_string(policy_string):
    """
    Helper function to convert a string representing a base and a
    policy.  Used to decode the policy index from either a file name or
    a directory name by various modules.

    :param policy_string: base name with policy index added

    :raises: PolicyError if given index does not map to a valid policy
    :returns: a tuple, in the form (base, policy) where base is the base
              string and policy is a the StoragePolicy instance for the
              index encoded in the policy_string.
    """
    if '-' in policy_string:
        base, policy_index = policy_string.split('-', 1)
    else:
        base, policy_index = policy_string, None
    policy = POLICIES.get_by_index(policy_index)
    if get_policy_string(base, policy) != policy_string:
        raise PolicyError("Unknown policy", index=policy_index)
    return base, policy


class StoragePolicy(object):
    """
    Represents a storage policy.
    Not meant to be instantiated directly; implement one of the derived
    classes (ReplicationStoragePolicy, ECStoragePolicy, etc) or use
    :func:`~swift.common.storage_policy.reload_storage_policies` to load
    POLICIES from ``swift.conf``.

    The object_ring property is lazy loaded once the service's ``swift_dir``
    is known via :meth:`~StoragePolicyCollection.get_object_ring`, but it may
    be over-ridden via object_ring kwarg at create time for testing or
    actively loaded with :meth:`~StoragePolicy.load_ring`.
    """
    def __init__(self, idx, name='', is_default=False, is_deprecated=False,
                 object_ring=None, policy_type=DEFAULT_POLICY_TYPE):
        # do not allow StoragePolicy class to be instatiated directly
        if self.__class__ == StoragePolicy:
            raise TypeError("Can't instantiate StoragePolicy class directly")
        # policy parameter validation
        try:
            self.idx = int(idx)
        except ValueError:
            raise PolicyError('Invalid index', idx)
        if self.idx < 0:
            raise PolicyError('Invalid index', idx)
        if not name:
            raise PolicyError('Invalid name %r' % name, idx)
        # this is defensively restrictive, but could be expanded in the future
        if not all(c in VALID_CHARS for c in name):
            raise PolicyError('Names are used as HTTP headers, and can not '
                              'reliably contain any characters not in %r. '
                              'Invalid name %r' % (VALID_CHARS, name))
        if name.upper() == LEGACY_POLICY_NAME.upper() and self.idx != 0:
            msg = 'The name %s is reserved for policy index 0. ' \
                'Invalid name %r' % (LEGACY_POLICY_NAME, name)
            raise PolicyError(msg, idx)
        self.name = name
        self.is_deprecated = config_true_value(is_deprecated)
        self.is_default = config_true_value(is_default)
        if policy_type not in VALID_TYPES:
            raise PolicyError('Invalid type', policy_type)
        self.policy_type = policy_type
        if self.is_deprecated and self.is_default:
            raise PolicyError('Deprecated policy can not be default.  '
                              'Invalid config', self.idx)
        self.ring_name = _get_policy_string('object', self.idx)
        self.object_ring = object_ring

    def __int__(self):
        return self.idx

    def __cmp__(self, other):
        return cmp(self.idx, int(other))

    def __repr__(self):
        return ("%s(%d, %r, is_default=%s, "
                "is_deprecated=%s, policy_type=%r)") % \
            (self.__class__.__name__, self.idx, self.name,
             self.is_default, self.is_deprecated, self.policy_type)

    @staticmethod
    def from_conf(policy_type, policy_conf):
        """
        Factory method to create StoragePolicy objects from a config (dict)
        """
        if policy_type == EC_POLICY:
            return ECStoragePolicy(**policy_conf)
        else:
            return ReplicationStoragePolicy(**policy_conf)

    def load_ring(self, swift_dir):
        """
        Load the ring for this policy immediately.

        :param swift_dir: path to rings
        """
        if self.object_ring:
            return
        self.object_ring = Ring(swift_dir, ring_name=self.ring_name)

<<<<<<< HEAD
        # Validate ring to make sure enough primary nodes are configured
        self.validate_ring_node_count()

    def quorum_size(self, n):
        raise NotImplementedError("quorum_size is undefined for base "
                                  "StoragePolicy class ")

    @property
    def stores_objects_verbatim(self):
        raise NotImplementedError

    @property
    def needs_trailing_object_metadata(self):
        return False

    @property
    def needs_multiphase_put(self):
        return False


class ReplicationStoragePolicy(StoragePolicy):
    """
    Represents a storage policy of type 'replication'.  Default storage policy
    class unless otherwise overridden from swift.conf.

    Not meant to be instantiated directly; use
    :func:`~swift.common.storage_policy.reload_storage_policies` to load
    POLICIES from ``swift.conf``.
    """
    def __init__(self, idx, name='', is_default=False, is_deprecated=False,
                 object_ring=None):

        super(ReplicationStoragePolicy, self).__init__(
            idx, name, is_default, is_deprecated, object_ring,
            policy_type=REPL_POLICY)

    def validate_ring_node_count(self):
        pass

    def quorum_size(self, n):
        """
        Number of successful backend requests needed for the proxy to
        consider the client request successful.
        Quorum concept in the replication case:
            floor(number of replica / 2) + 1
        """
        return replication_quorum_size(n)

    def chunk_transformer(self, nstreams):
        chunk = yield
        while chunk:
            chunk = yield [chunk] * nstreams
        # Be nice to the person sending us the empty-string to indicate
        # end-of-message; otherwise, they get a StopIteration
        chunk = yield [chunk] * nstreams

    @property
    def stores_objects_verbatim(self):
        return True

    def trailing_metadata(self, *a, **kw):
        # Replicated objects don't need to store anything extra.
        return {}


class ECStoragePolicy(StoragePolicy):
    """
    Represents a storage policy of type 'erasure_coding'.

    Not meant to be instantiated directly; use
    :func:`~swift.common.storage_policy.reload_storage_policies` to load
    POLICIES from ``swift.conf``.
    """
    def __init__(self, idx, name='', is_default=False,
                 is_deprecated=False, object_ring=None,
                 ec_segment_size=DEFAULT_EC_OBJECT_SEGMENT_SIZE,
                 ec_type=None, ec_ndata=None, ec_nparity=None):

        super(ECStoragePolicy, self).__init__(
            idx, name, is_default, is_deprecated, object_ring,
            policy_type=EC_POLICY)

        self._fragment_header_len = None

        # Validate erasure_coding policy specific members
        # ec_type is one of the EC implementations supported by PyEClib
        if ec_type is None:
            raise PolicyError('Missing ec_type')
        if ec_type not in VALID_EC_TYPES:
            raise PolicyError('Wrong ec_type %s for policy %s, should be one'
                              ' of "%s"' % (ec_type, self.name,
                              ', '.join(VALID_EC_TYPES)))
        self._ec_type = ec_type

        # Define _ec_ndata as the number of EC data fragments
        # Accessible as the property "ec_ndata"
        try:
            value = config_auto_int_value(ec_ndata, -1)
            if value <= 0:
                raise ValueError
            self._ec_ndata = value
        except ValueError:
            raise PolicyError('Invalid ec_num_data_fragments', ec_ndata)

        # Define _ec_nparity as the number of EC parity fragments
        # Accessible as the property "ec_nparity"
        try:
            value = config_auto_int_value(ec_nparity, -1)
            if value <= 0:
                raise ValueError
            self._ec_nparity = value
        except ValueError:
            raise PolicyError('Invalid ec_num_parity_fragments', ec_nparity)

        # Define _ec_segment_size as the encode segment unit size
        # Accessible as the property "ec_segment_size"
        try:
            value = config_auto_int_value(ec_segment_size, -1)
            if value <= 0:
                raise ValueError
            self._ec_segment_size = value
        except ValueError:
            raise PolicyError('Invalid ec_object_segment_size',
                              ec_segment_size)

        # Initialize PyECLib EC backend
        # raises ECDriverError
        try:
            self.pyeclib_driver = \
                ECDriver(k=self._ec_ndata, m=self._ec_nparity,
                         ec_type=self._ec_type)
        except ECDriverError as e:
            raise PolicyError("Error creating erasure_coding policy. "
                              "Please check policy configuration "
                              "(swift.conf). Policy %s, error detail: %s"
                              % (self.name, str(e)))

        # quorum_size is the minimum number of data + parity elements required
        # to be able to guarantee the desired fault tolerance, which is the
        # number of data elements supplemented by the minimum number of parity
        # elements required by the chosen erasure coding scheme.  For example,
        # for Reed-Soloman, the minimum number parity elements required is 1,
        # and thus the quorum_size requirement is ec_ndata + 1.  Given the
        # number of parity elements required is not the same for every erasure
        # coding scheme, consult PyECLib for min_parity_fragments_needed()
        self._ec_quorum_size = \
            self._ec_ndata + self.pyeclib_driver.min_parity_fragments_needed()

    def __repr__(self):
        return ("%s, EC config(ec_type=%s, ec_segment_size=%d, "
                "ec_ndata=%d, ec_nparity=%d)") % (
                    StoragePolicy.__repr__(self), self.ec_type,
                    self.ec_segment_size, self.ec_ndata, self.ec_nparity)

    def validate_ring_node_count(self):
        """
        EC specific validation

        Replica count check - we need _at_least_ (#data + #parity) replicas
        configured.  Also if the replica count is larger than exactly that
        number, we may confuse the EC reconstructor
        """
        if self.object_ring:
            nodes_configured = self.object_ring.replica_count
            if nodes_configured != (self.ec_ndata + self.ec_nparity):
                raise RingValidationError(
                    'EC ring for policy %s needs to be configured with '
                    'exactly %d nodes. Got %d.' % (self.name,
                    self.ec_ndata + self.ec_nparity, nodes_configured))

    @property
    def needs_trailing_object_metadata(self):
        return True

    @property
    def ec_type(self):
        return self._ec_type

    @property
    def ec_ndata(self):
        return self._ec_ndata

    @property
    def ec_nparity(self):
        return self._ec_nparity

    @property
    def ec_segment_size(self):
        return self._ec_segment_size

    @property
    def ec_scheme_description(self):
        return "%s %d+%d" % (self._ec_type, self._ec_ndata, self._ec_nparity)

    def quorum_size(self, n):
        """
        Number of successful backend requests needed for the proxy to consider
        the client request successful.  Quorum size in the EC case depends on
        the choice of EC scheme.
        """
        return self._ec_quorum_size

    def chunk_transformer(self, nstreams):
        segment_size = self.ec_segment_size

        buf = collections.deque()
        total_buf_len = 0

        chunk = yield
        while chunk:
            buf.append(chunk)
            total_buf_len += len(chunk)
            if total_buf_len >= segment_size:
                chunks_to_encode = []
                # extract as many chunks as we can from the input buffer
                while total_buf_len >= segment_size:
                    to_take = segment_size
                    pieces = []
                    while to_take > 0:
                        piece = buf.popleft()
                        if len(piece) > to_take:
                            buf.appendleft(piece[to_take:])
                            piece = piece[:to_take]
                        pieces.append(piece)
                        to_take -= len(piece)
                        total_buf_len -= len(piece)
                    chunks_to_encode.append(''.join(pieces))

                frags_by_byte_order = []
                for chunk_to_encode in chunks_to_encode:
                    frags_by_byte_order.append(
                        self.pyeclib_driver.encode(chunk_to_encode))
                # Sequential calls to encode() have given us a list that
                # looks like this:
                #
                # [[frag_A1, frag_B1, frag_C1, ...],
                #  [frag_A2, frag_B2, frag_C2, ...], ...]
                #
                # What we need is a list like this:
                #
                # [(frag_A1 + frag_A2 + ...),  # destined for node A
                #  (frag_B1 + frag_B2 + ...),  # destined for node B
                #  (frag_C1 + frag_C2 + ...),  # destined for node C
                #  ...]
                obj_data = [''.join(frags)
                            for frags in zip(*frags_by_byte_order)]
                chunk = yield obj_data
            else:
                # didn't have enough data to encode
                chunk = yield None

        # Now we've gotten an empty chunk, which indicates end-of-input.
        # Take any leftover bytes and encode them.
        last_bytes = ''.join(buf)
        if last_bytes:
            last_frags = self.pyeclib_driver.encode(last_bytes)
            yield last_frags
        else:
            yield [''] * nstreams

    @property
    def n_streams_for_decode(self):
        return self._ec_ndata

    @property
    def fragment_size(self):
        """
        Maximum length of a fragment, including header.

        NB: a fragment archive is a sequence of 0 or more max-length
        fragments followed by one possibly-shorter fragment.
        """
        # Technically pyeclib's get_segment_info signature calls for
        # (data_len, segment_size) but on a ranged GET we don't know the
        # ec-content-length header before we need to compute where in the
        # object we should request to align with the fragment size.  So we
        # tell pyeclib a lie - as long as data_len >= segment_size it'll give
        # us the answer we want.
        return self.pyeclib_driver.get_segment_info(
            self.ec_segment_size, self.ec_segment_size)['fragment_size']

    def decode_fragments(self, frags):
        return self.pyeclib_driver.decode(frags)

    @property
    def stores_objects_verbatim(self):
        return False

    def trailing_metadata(self, client_obj_hasher,
                          bytes_transferred_from_client,
                          fragment_archive_index):
        return {
            # etag and size values are being added twice here.
            # The container override header is used to update the container db
            # with these values as they represent the correct etag
            # and size for the whole object and not just the FA.
            # The object sysmeta header will be saved on each FA of the object.
            'X-Object-Sysmeta-EC-Etag': client_obj_hasher.hexdigest(),
            'X-Object-Sysmeta-EC-Content-Length':
            str(bytes_transferred_from_client),
            'X-Backend-Container-Update-Override-Etag':
            client_obj_hasher.hexdigest(),
            'X-Backend-Container-Update-Override-Size':
            str(bytes_transferred_from_client),
            'X-Object-Sysmeta-EC-Archive-Index': str(fragment_archive_index),
            # These fields are for debuggability,
            # AKA "what is this thing?"
            'X-Object-Sysmeta-EC-Scheme': self.ec_scheme_description,
            'X-Object-Sysmeta-EC-Segment-Size': str(self.ec_segment_size),
        }

    @property
    def needs_multiphase_put(self):
        return True
=======
    def get_options(self):
        """Return the valid conf file options for this policy."""
        return {'name': self.name,
                'default': self.is_default,
                'deprecated': self.is_deprecated}
>>>>>>> 96337992


class StoragePolicyCollection(object):
    """
    This class represents the collection of valid storage policies for the
    cluster and is instantiated as :class:`StoragePolicy` objects are added to
    the collection when ``swift.conf`` is parsed by
    :func:`parse_storage_policies`.

    When a StoragePolicyCollection is created, the following validation
    is enforced:

    * If a policy with index 0 is not declared and no other policies defined,
      Swift will create one
    * The policy index must be a non-negative integer
    * If no policy is declared as the default and no other policies are
      defined, the policy with index 0 is set as the default
    * Policy indexes must be unique
    * Policy names are required
    * Policy names are case insensitive
    * Policy names must contain only letters, digits or a dash
    * Policy names must be unique
    * The policy name 'Policy-0' can only be used for the policy with index 0
    * If any policies are defined, exactly one policy must be declared default
    * Deprecated policies can not be declared the default

    """
    def __init__(self, pols):
        self.default = []
        self.by_name = {}
        self.by_index = {}
        self._validate_policies(pols)

    def _add_policy(self, policy):
        """
        Add pre-validated policies to internal indexes.
        """
        self.by_name[policy.name.upper()] = policy
        self.by_index[int(policy)] = policy

    def __repr__(self):
        return (textwrap.dedent("""
    StoragePolicyCollection([
        %s
    ])
    """) % ',\n    '.join(repr(p) for p in self)).strip()

    def __len__(self):
        return len(self.by_index)

    def __getitem__(self, key):
        return self.by_index[key]

    def __iter__(self):
        return iter(self.by_index.values())

    def _validate_policies(self, policies):
        """
        :param policies: list of policies
        """

        for policy in policies:
            if int(policy) in self.by_index:
                raise PolicyError('Duplicate index %s conflicts with %s' % (
                    policy, self.get_by_index(int(policy))))
            if policy.name.upper() in self.by_name:
                raise PolicyError('Duplicate name %s conflicts with %s' % (
                    policy, self.get_by_name(policy.name)))
            if policy.is_default:
                if not self.default:
                    self.default = policy
                else:
                    raise PolicyError(
                        'Duplicate default %s conflicts with %s' % (
                            policy, self.default))
            self._add_policy(policy)

        # If a 0 policy wasn't explicitly given, or nothing was
        # provided, create the 0 policy now
        if 0 not in self.by_index:
            if len(self) != 0:
                raise PolicyError('You must specify a storage policy '
                                  'section for policy index 0 in order '
                                  'to define multiple policies')
            self._add_policy(
                ReplicationStoragePolicy(0, name=LEGACY_POLICY_NAME))

        # at least one policy must be enabled
        enabled_policies = [p for p in self if not p.is_deprecated]
        if not enabled_policies:
            raise PolicyError("Unable to find policy that's not deprecated!")

        # if needed, specify default
        if not self.default:
            if len(self) > 1:
                raise PolicyError("Unable to find default policy")
            self.default = self[0]
            self.default.is_default = True

    def get_by_name(self, name):
        """
        Find a storage policy by its name.

        :param name: name of the policy
        :returns: storage policy, or None
        """
        return self.by_name.get(name.upper())

    def get_by_index(self, index):
        """
        Find a storage policy by its index.

        An index of None will be treated as 0.

        :param index: numeric index of the storage policy
        :returns: storage policy, or None if no such policy
        """
        # makes it easier for callers to just pass in a header value
        if index in ('', None):
            index = 0
        else:
            try:
                index = int(index)
            except ValueError:
                return None
        return self.by_index.get(index)

    @property
    def legacy(self):
        return self.get_by_index(None)

    def get_object_ring(self, policy_idx, swift_dir):
        """
        Get the ring object to use to handle a request based on its policy.

        An index of None will be treated as 0.

        :param policy_idx: policy index as defined in swift.conf
        :param swift_dir: swift_dir used by the caller
        :returns: appropriate ring object
        """
        policy = self.get_by_index(policy_idx)
        if not policy:
            raise PolicyError("No policy with index %s" % policy_idx)
        if not policy.object_ring:
            policy.load_ring(swift_dir)
        return policy.object_ring

    def get_policy_info(self):
        """
        Build info about policies for the /info endpoint

        :returns: list of dicts containing relevant policy information
        """
        policy_info = []
        for pol in self:
            # delete from /info if deprecated
            if pol.is_deprecated:
                continue
            policy_entry = {}
            policy_entry['name'] = pol.name
            policy_entry['policy_type'] = pol.policy_type
            if pol.is_default:
                policy_entry['default'] = pol.is_default
            if pol.policy_type == EC_POLICY:
                policy_entry['ec_type'] = pol.ec_type
                policy_entry['ec_ndata'] = pol.ec_ndata
                policy_entry['ec_nparity'] = pol.ec_nparity
            policy_info.append(policy_entry)
        return policy_info


def parse_storage_policies(conf):
    """
    Parse storage policies in ``swift.conf`` - note that validation
    is done when the :class:`StoragePolicyCollection` is instantiated.

    :param conf: ConfigParser parser object for swift.conf
    """
    policies = []
    for section in conf.sections():
        if not section.startswith('storage-policy:'):
            continue
        policy_index = section.split(':', 1)[1]
        # map config option name to StoragePolicy parameter name
        config_to_policy_option_map = {
            'name': 'name',
            'default': 'is_default',
            'deprecated': 'is_deprecated',
            'policy_type': 'policy_type',
            # ECStoragePolicy Specific options
            'ec_type': 'ec_type',
            'ec_object_segment_size': 'ec_segment_size',
            'ec_num_data_fragments': 'ec_ndata',
            'ec_num_parity_fragments': 'ec_nparity',
        }

        # assume DEFAULT policy type
        policy_type = DEFAULT_POLICY_TYPE

        policy_options = {}
        for config_option, value in conf.items(section):
            try:
                policy_option = config_to_policy_option_map[config_option]
            except KeyError:
                raise PolicyError('Invalid option %r in '
                                  'storage-policy section %r' % (
                                      config_option, section))
            policy_options[policy_option] = value

        # check policy type
        policy_type = policy_options.pop('policy_type', DEFAULT_POLICY_TYPE)
        if policy_type == EC_POLICY:
            policy = ECStoragePolicy(policy_index, **policy_options)
        else:
            # assume replication policy by default
            policy = ReplicationStoragePolicy(policy_index, **policy_options)

        policies.append(policy)

    return StoragePolicyCollection(policies)


class StoragePolicySingleton(object):
    """
    An instance of this class is the primary interface to storage policies
    exposed as a module level global named ``POLICIES``.  This global
    reference wraps ``_POLICIES`` which is normally instantiated by parsing
    ``swift.conf`` and will result in an instance of
    :class:`StoragePolicyCollection`.

    You should never patch this instance directly, instead patch the module
    level ``_POLICIES`` instance so that swift code which imported
    ``POLICIES`` directly will reference the patched
    :class:`StoragePolicyCollection`.
    """

    def __iter__(self):
        return iter(_POLICIES)

    def __len__(self):
        return len(_POLICIES)

    def __getitem__(self, key):
        return _POLICIES[key]

    def __getattribute__(self, name):
        return getattr(_POLICIES, name)

    def __repr__(self):
        return repr(_POLICIES)


def reload_storage_policies():
    """
    Reload POLICIES from ``swift.conf``.
    """
    global _POLICIES
    policy_conf = ConfigParser()
    policy_conf.read(SWIFT_CONF_FILE)
    try:
        _POLICIES = parse_storage_policies(policy_conf)
    except PolicyError as e:
        raise SystemExit('ERROR: Invalid Storage Policy Configuration '
                         'in %s (%s)' % (SWIFT_CONF_FILE, e))


# parse configuration and setup singleton
_POLICIES = None
reload_storage_policies()
POLICIES = StoragePolicySingleton()<|MERGE_RESOLUTION|>--- conflicted
+++ resolved
@@ -178,13 +178,18 @@
             return
         self.object_ring = Ring(swift_dir, ring_name=self.ring_name)
 
-<<<<<<< HEAD
         # Validate ring to make sure enough primary nodes are configured
         self.validate_ring_node_count()
 
     def quorum_size(self, n):
         raise NotImplementedError("quorum_size is undefined for base "
                                   "StoragePolicy class ")
+
+    def get_options(self):
+        """Return the valid conf file options for this policy."""
+        return {'name': self.name,
+                'default': self.is_default,
+                'deprecated': self.is_deprecated}
 
     @property
     def stores_objects_verbatim(self):
@@ -493,13 +498,6 @@
     @property
     def needs_multiphase_put(self):
         return True
-=======
-    def get_options(self):
-        """Return the valid conf file options for this policy."""
-        return {'name': self.name,
-                'default': self.is_default,
-                'deprecated': self.is_deprecated}
->>>>>>> 96337992
 
 
 class StoragePolicyCollection(object):
