--- conflicted
+++ resolved
@@ -885,19 +885,11 @@
         """
         Get global data for the container.
 
-<<<<<<< HEAD
-        :returns: a dict with at least the following keys: account, container,
-                  created_at, put_timestamp, delete_timestamp, object_count,
-                  bytes_used, reported_put_timestamp,
-                  reported_delete_timestamp, reported_object_count,
-                  reported_bytes_used, hash, id, x_container_sync_point1, and
-                  x_container_sync_point2
-=======
         :returns: sqlite.row of (account, container, created_at, put_timestamp,
                   delete_timestamp, object_count, bytes_used,
                   reported_put_timestamp, reported_delete_timestamp,
-                  reported_object_count, reported_bytes_used, hash, id)
->>>>>>> be470bd5
+                  reported_object_count, reported_bytes_used, hash, id,
+                  x_container_sync_point1, x_container_sync_point2)
         """
         try:
             self._commit_puts()
@@ -1457,15 +1449,9 @@
         """
         Get global data for the account.
 
-<<<<<<< HEAD
-        :returns: a dict with at least the following keys: account, created_at,
-                  put_timestamp, delete_timestamp, container_count,
-                  object_count, bytes_used, hash, id
-=======
         :returns: sqlite.row of (account, created_at, put_timestamp,
                   delete_timestamp, container_count, object_count,
                   bytes_used, hash, id)
->>>>>>> be470bd5
         """
         try:
             self._commit_puts()
