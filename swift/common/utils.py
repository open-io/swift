--- conflicted
+++ resolved
@@ -553,8 +553,7 @@
     return item_from_env(env, 'swift.cache')
 
 
-<<<<<<< HEAD
-def readconf(conf, section_name, log_name=None):
+def readconf(conf, section_name, log_name=None, defaults=None):
     """
     Read config file and return config items as a dict
 
@@ -562,15 +561,12 @@
     :param section_name: config section to read
     :param log_name: name to be used with logging (will use section_name if
                      not defined)
+    :param defaults: dict of default values to pre-populate the config with
     :returns: dict of config items
     """
-    c = ConfigParser()
-=======
-def readconf(conf, section_name, log_name=None, defaults=None):
     if defaults is None:
         defaults = {}
     c = ConfigParser(defaults)
->>>>>>> 6cef24dc
     if not c.read(conf):
         print "Unable to read config file %s" % conf
         sys.exit(1)
