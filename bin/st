#!/usr/bin/python -u
# Copyright (c) 2010-2011 OpenStack, LLC.
#
# Licensed under the Apache License, Version 2.0 (the "License");
# you may not use this file except in compliance with the License.
# You may obtain a copy of the License at
#
#    http://www.apache.org/licenses/LICENSE-2.0
#
# Unless required by applicable law or agreed to in writing, software
# distributed under the License is distributed on an "AS IS" BASIS,
# WITHOUT WARRANTIES OR CONDITIONS OF ANY KIND, either express or
# implied.
# See the License for the specific language governing permissions and
# limitations under the License.

from errno import EEXIST, ENOENT
from hashlib import md5
from optparse import OptionParser
from os import environ, listdir, makedirs, utime
from os.path import basename, dirname, getmtime, getsize, isdir, join
from Queue import Empty, Queue
from sys import argv, exc_info, exit, stderr, stdout
from threading import enumerate as threading_enumerate, Thread
from time import sleep
from traceback import format_exception


# # # # # # # # # # # # # # # # # # # # # # # # # # # # # # # # # # # # # # # #
# Inclusion of swift.common.client for convenience of single file distribution

import socket
from cStringIO import StringIO
from re import compile, DOTALL
from tokenize import generate_tokens, STRING, NAME, OP
from urllib import quote as _quote, unquote
from urlparse import urlparse, urlunparse

try:
    from eventlet.green.httplib import HTTPException, HTTPSConnection
except ImportError:
    from httplib import HTTPException, HTTPSConnection

try:
    from eventlet import sleep
except ImportError:
    from time import sleep

try:
    from swift.common.bufferedhttp \
        import BufferedHTTPConnection as HTTPConnection
except ImportError:
    try:
        from eventlet.green.httplib import HTTPConnection
    except ImportError:
        from httplib import HTTPConnection


def quote(value, safe='/'):
    """
    Patched version of urllib.quote that encodes utf8 strings before quoting
    """
    if isinstance(value, unicode):
        value = value.encode('utf8')
    return _quote(value, safe)


# look for a real json parser first
try:
    # simplejson is popular and pretty good
    from simplejson import loads as json_loads
except ImportError:
    try:
        # 2.6 will have a json module in the stdlib
        from json import loads as json_loads
    except ImportError:
        # fall back on local parser otherwise
        comments = compile(r'/\*.*\*/|//[^\r\n]*', DOTALL)

        def json_loads(string):
            '''
            Fairly competent json parser exploiting the python tokenizer and
            eval(). -- From python-cloudfiles

            _loads(serialized_json) -> object
            '''
            try:
                res = []
                consts = {'true': True, 'false': False, 'null': None}
                string = '(' + comments.sub('', string) + ')'
                for type, val, _junk, _junk, _junk in \
                        generate_tokens(StringIO(string).readline):
                    if (type == OP and val not in '[]{}:,()-') or \
                            (type == NAME and val not in consts):
                        raise AttributeError()
                    elif type == STRING:
                        res.append('u')
                        res.append(val.replace('\\/', '/'))
                    else:
                        res.append(val)
                return eval(''.join(res), {}, consts)
            except Exception:
                raise AttributeError()


class ClientException(Exception):

    def __init__(self, msg, http_scheme='', http_host='', http_port='',
                 http_path='', http_query='', http_status=0, http_reason='',
                 http_device=''):
        Exception.__init__(self, msg)
        self.msg = msg
        self.http_scheme = http_scheme
        self.http_host = http_host
        self.http_port = http_port
        self.http_path = http_path
        self.http_query = http_query
        self.http_status = http_status
        self.http_reason = http_reason
        self.http_device = http_device

    def __str__(self):
        a = self.msg
        b = ''
        if self.http_scheme:
            b += '%s://' % self.http_scheme
        if self.http_host:
            b += self.http_host
        if self.http_port:
            b += ':%s' % self.http_port
        if self.http_path:
            b += self.http_path
        if self.http_query:
            b += '?%s' % self.http_query
        if self.http_status:
            if b:
                b = '%s %s' % (b, self.http_status)
            else:
                b = str(self.http_status)
        if self.http_reason:
            if b:
                b = '%s %s' % (b, self.http_reason)
            else:
                b = '- %s' % self.http_reason
        if self.http_device:
            if b:
                b = '%s: device %s' % (b, self.http_device)
            else:
                b = 'device %s' % self.http_device
        return b and '%s: %s' % (a, b) or a


def http_connection(url):
    """
    Make an HTTPConnection or HTTPSConnection

    :param url: url to connect to
    :returns: tuple of (parsed url, connection object)
    :raises ClientException: Unable to handle protocol scheme
    """
    parsed = urlparse(url)
    if parsed.scheme == 'http':
        conn = HTTPConnection(parsed.netloc)
    elif parsed.scheme == 'https':
        conn = HTTPSConnection(parsed.netloc)
    else:
        raise ClientException('Cannot handle protocol scheme %s for url %s' %
                              (parsed.scheme, repr(url)))
    return parsed, conn


def get_auth(url, user, key, snet=False):
    """
    Get authentication/authorization credentials.

    The snet parameter is used for Rackspace's ServiceNet internal network
    implementation. In this function, it simply adds *snet-* to the beginning
    of the host name for the returned storage URL. With Rackspace Cloud Files,
    use of this network path causes no bandwidth charges but requires the
    client to be running on Rackspace's ServiceNet network.

    :param url: authentication/authorization URL
    :param user: user to authenticate as
    :param key: key or password for authorization
    :param snet: use SERVICENET internal network (see above), default is False
    :returns: tuple of (storage URL, auth token)
    :raises ClientException: HTTP GET request to auth URL failed
    """
    parsed, conn = http_connection(url)
    conn.request('GET', parsed.path, '',
                 {'X-Auth-User': user, 'X-Auth-Key': key})
    resp = conn.getresponse()
    resp.read()
    if resp.status < 200 or resp.status >= 300:
        raise ClientException('Auth GET failed', http_scheme=parsed.scheme,
                http_host=conn.host, http_port=conn.port,
                http_path=parsed.path, http_status=resp.status,
                http_reason=resp.reason)
    url = resp.getheader('x-storage-url')
    if snet:
        parsed = list(urlparse(url))
        # Second item in the list is the netloc
        parsed[1] = 'snet-' + parsed[1]
        url = urlunparse(parsed)
    return url, resp.getheader('x-storage-token',
                                                resp.getheader('x-auth-token'))


def get_account(url, token, marker=None, limit=None, prefix=None,
                http_conn=None, full_listing=False):
    """
    Get a listing of containers for the account.

    :param url: storage URL
    :param token: auth token
    :param marker: marker query
    :param limit: limit query
    :param prefix: prefix query
    :param http_conn: HTTP connection object (If None, it will create the
                      conn object)
    :param full_listing: if True, return a full listing, else returns a max
                         of 10000 listings
    :returns: a tuple of (response headers, a list of containers) The response
              headers will be a dict and all header names will be lowercase.
    :raises ClientException: HTTP GET request failed
    """
    if not http_conn:
        http_conn = http_connection(url)
    if full_listing:
        rv = get_account(url, token, marker, limit, prefix, http_conn)
        listing = rv[1]
        while listing:
            marker = listing[-1]['name']
            listing = \
                get_account(url, token, marker, limit, prefix, http_conn)[1]
            if listing:
                rv[1].extend(listing)
        return rv
    parsed, conn = http_conn
    qs = 'format=json'
    if marker:
        qs += '&marker=%s' % quote(marker)
    if limit:
        qs += '&limit=%d' % limit
    if prefix:
        qs += '&prefix=%s' % quote(prefix)
    conn.request('GET', '%s?%s' % (parsed.path, qs), '',
                 {'X-Auth-Token': token})
    resp = conn.getresponse()
    resp_headers = {}
    for header, value in resp.getheaders():
        resp_headers[header.lower()] = value
    if resp.status < 200 or resp.status >= 300:
        resp.read()
        raise ClientException('Account GET failed', http_scheme=parsed.scheme,
                http_host=conn.host, http_port=conn.port,
                http_path=parsed.path, http_query=qs, http_status=resp.status,
                http_reason=resp.reason)
    if resp.status == 204:
        resp.read()
        return resp_headers, []
    return resp_headers, json_loads(resp.read())


def head_account(url, token, http_conn=None):
    """
    Get account stats.

    :param url: storage URL
    :param token: auth token
    :param http_conn: HTTP connection object (If None, it will create the
                      conn object)
    :returns: a dict containing the response's headers (all header names will
              be lowercase)
    :raises ClientException: HTTP HEAD request failed
    """
    if http_conn:
        parsed, conn = http_conn
    else:
        parsed, conn = http_connection(url)
    conn.request('HEAD', parsed.path, '', {'X-Auth-Token': token})
    resp = conn.getresponse()
    resp.read()
    if resp.status < 200 or resp.status >= 300:
        raise ClientException('Account HEAD failed', http_scheme=parsed.scheme,
                http_host=conn.host, http_port=conn.port,
                http_path=parsed.path, http_status=resp.status,
                http_reason=resp.reason)
    resp_headers = {}
    for header, value in resp.getheaders():
        resp_headers[header.lower()] = value
    return resp_headers


def post_account(url, token, headers, http_conn=None):
    """
    Update an account's metadata.

    :param url: storage URL
    :param token: auth token
    :param headers: additional headers to include in the request
    :param http_conn: HTTP connection object (If None, it will create the
                      conn object)
    :raises ClientException: HTTP POST request failed
    """
    if http_conn:
        parsed, conn = http_conn
    else:
        parsed, conn = http_connection(url)
    headers['X-Auth-Token'] = token
    conn.request('POST', parsed.path, '', headers)
    resp = conn.getresponse()
    resp.read()
    if resp.status < 200 or resp.status >= 300:
        raise ClientException('Account POST failed',
                http_scheme=parsed.scheme, http_host=conn.host,
                http_port=conn.port, http_path=path, http_status=resp.status,
                http_reason=resp.reason)


def get_container(url, token, container, marker=None, limit=None,
                  prefix=None, delimiter=None, http_conn=None,
                  full_listing=False):
    """
    Get a listing of objects for the container.

    :param url: storage URL
    :param token: auth token
    :param container: container name to get a listing for
    :param marker: marker query
    :param limit: limit query
    :param prefix: prefix query
    :param delimeter: string to delimit the queries on
    :param http_conn: HTTP connection object (If None, it will create the
                      conn object)
    :param full_listing: if True, return a full listing, else returns a max
                         of 10000 listings
    :returns: a tuple of (response headers, a list of objects) The response
              headers will be a dict and all header names will be lowercase.
    :raises ClientException: HTTP GET request failed
    """
    if not http_conn:
        http_conn = http_connection(url)
    if full_listing:
        rv = get_container(url, token, container, marker, limit, prefix,
                           delimiter, http_conn)
        listing = rv[1]
        while listing:
            if not delimiter:
                marker = listing[-1]['name']
            else:
                marker = listing[-1].get('name', listing[-1].get('subdir'))
            listing = get_container(url, token, container, marker, limit,
                                    prefix, delimiter, http_conn)[1]
            if listing:
                rv[1].extend(listing)
        return rv
    parsed, conn = http_conn
    path = '%s/%s' % (parsed.path, quote(container))
    qs = 'format=json'
    if marker:
        qs += '&marker=%s' % quote(marker)
    if limit:
        qs += '&limit=%d' % limit
    if prefix:
        qs += '&prefix=%s' % quote(prefix)
    if delimiter:
        qs += '&delimiter=%s' % quote(delimiter)
    conn.request('GET', '%s?%s' % (path, qs), '', {'X-Auth-Token': token})
    resp = conn.getresponse()
    if resp.status < 200 or resp.status >= 300:
        resp.read()
        raise ClientException('Container GET failed',
                http_scheme=parsed.scheme, http_host=conn.host,
                http_port=conn.port, http_path=path, http_query=qs,
                http_status=resp.status, http_reason=resp.reason)
    resp_headers = {}
    for header, value in resp.getheaders():
        resp_headers[header.lower()] = value
    if resp.status == 204:
        resp.read()
        return resp_headers, []
    return resp_headers, json_loads(resp.read())


def head_container(url, token, container, http_conn=None):
    """
    Get container stats.

    :param url: storage URL
    :param token: auth token
    :param container: container name to get stats for
    :param http_conn: HTTP connection object (If None, it will create the
                      conn object)
    :returns: a dict containing the response's headers (all header names will
              be lowercase)
    :raises ClientException: HTTP HEAD request failed
    """
    if http_conn:
        parsed, conn = http_conn
    else:
        parsed, conn = http_connection(url)
    path = '%s/%s' % (parsed.path, quote(container))
    conn.request('HEAD', path, '', {'X-Auth-Token': token})
    resp = conn.getresponse()
    resp.read()
    if resp.status < 200 or resp.status >= 300:
        raise ClientException('Container HEAD failed',
                http_scheme=parsed.scheme, http_host=conn.host,
                http_port=conn.port, http_path=path, http_status=resp.status,
                http_reason=resp.reason)
    resp_headers = {}
    for header, value in resp.getheaders():
        resp_headers[header.lower()] = value
    return resp_headers


def put_container(url, token, container, headers=None, http_conn=None):
    """
    Create a container

    :param url: storage URL
    :param token: auth token
    :param container: container name to create
    :param headers: additional headers to include in the request
    :param http_conn: HTTP connection object (If None, it will create the
                      conn object)
    :raises ClientException: HTTP PUT request failed
    """
    if http_conn:
        parsed, conn = http_conn
    else:
        parsed, conn = http_connection(url)
    path = '%s/%s' % (parsed.path, quote(container))
    if not headers:
        headers = {}
    headers['X-Auth-Token'] = token
    conn.request('PUT', path, '', headers)
    resp = conn.getresponse()
    resp.read()
    if resp.status < 200 or resp.status >= 300:
        raise ClientException('Container PUT failed',
                http_scheme=parsed.scheme, http_host=conn.host,
                http_port=conn.port, http_path=path, http_status=resp.status,
                http_reason=resp.reason)


def post_container(url, token, container, headers, http_conn=None):
    """
    Update a container's metadata.

    :param url: storage URL
    :param token: auth token
    :param container: container name to update
    :param headers: additional headers to include in the request
    :param http_conn: HTTP connection object (If None, it will create the
                      conn object)
    :raises ClientException: HTTP POST request failed
    """
    if http_conn:
        parsed, conn = http_conn
    else:
        parsed, conn = http_connection(url)
    path = '%s/%s' % (parsed.path, quote(container))
    headers['X-Auth-Token'] = token
    conn.request('POST', path, '', headers)
    resp = conn.getresponse()
    resp.read()
    if resp.status < 200 or resp.status >= 300:
        raise ClientException('Container POST failed',
                http_scheme=parsed.scheme, http_host=conn.host,
                http_port=conn.port, http_path=path, http_status=resp.status,
                http_reason=resp.reason)


def delete_container(url, token, container, http_conn=None):
    """
    Delete a container

    :param url: storage URL
    :param token: auth token
    :param container: container name to delete
    :param http_conn: HTTP connection object (If None, it will create the
                      conn object)
    :raises ClientException: HTTP DELETE request failed
    """
    if http_conn:
        parsed, conn = http_conn
    else:
        parsed, conn = http_connection(url)
    path = '%s/%s' % (parsed.path, quote(container))
    conn.request('DELETE', path, '', {'X-Auth-Token': token})
    resp = conn.getresponse()
    resp.read()
    if resp.status < 200 or resp.status >= 300:
        raise ClientException('Container DELETE failed',
                http_scheme=parsed.scheme, http_host=conn.host,
                http_port=conn.port, http_path=path, http_status=resp.status,
                http_reason=resp.reason)


def get_object(url, token, container, name, http_conn=None,
               resp_chunk_size=None):
    """
    Get an object

    :param url: storage URL
    :param token: auth token
    :param container: container name that the object is in
    :param name: object name to get
    :param http_conn: HTTP connection object (If None, it will create the
                      conn object)
    :param resp_chunk_size: if defined, chunk size of data to read. NOTE: If
                            you specify a resp_chunk_size you must fully read
                            the object's contents before making another
                            request.
    :returns: a tuple of (response headers, the object's contents) The response
              headers will be a dict and all header names will be lowercase.
    :raises ClientException: HTTP GET request failed
    """
    if http_conn:
        parsed, conn = http_conn
    else:
        parsed, conn = http_connection(url)
    path = '%s/%s/%s' % (parsed.path, quote(container), quote(name))
    conn.request('GET', path, '', {'X-Auth-Token': token})
    resp = conn.getresponse()
    if resp.status < 200 or resp.status >= 300:
        resp.read()
        raise ClientException('Object GET failed', http_scheme=parsed.scheme,
                http_host=conn.host, http_port=conn.port, http_path=path,
                http_status=resp.status, http_reason=resp.reason)
    if resp_chunk_size:

        def _object_body():
            buf = resp.read(resp_chunk_size)
            while buf:
                yield buf
                buf = resp.read(resp_chunk_size)
        object_body = _object_body()
    else:
        object_body = resp.read()
    resp_headers = {}
    for header, value in resp.getheaders():
        resp_headers[header.lower()] = value
    return resp_headers, object_body


def head_object(url, token, container, name, http_conn=None):
    """
    Get object info

    :param url: storage URL
    :param token: auth token
    :param container: container name that the object is in
    :param name: object name to get info for
    :param http_conn: HTTP connection object (If None, it will create the
                      conn object)
    :returns: a dict containing the response's headers (all header names will
              be lowercase)
    :raises ClientException: HTTP HEAD request failed
    """
    if http_conn:
        parsed, conn = http_conn
    else:
        parsed, conn = http_connection(url)
    path = '%s/%s/%s' % (parsed.path, quote(container), quote(name))
    conn.request('HEAD', path, '', {'X-Auth-Token': token})
    resp = conn.getresponse()
    resp.read()
    if resp.status < 200 or resp.status >= 300:
        raise ClientException('Object HEAD failed', http_scheme=parsed.scheme,
                http_host=conn.host, http_port=conn.port, http_path=path,
                http_status=resp.status, http_reason=resp.reason)
    resp_headers = {}
    for header, value in resp.getheaders():
        resp_headers[header.lower()] = value
    return resp_headers


def put_object(url, token=None, container=None, name=None, contents=None,
               content_length=None, etag=None, chunk_size=65536,
               content_type=None, headers=None, http_conn=None):
    """
    Put an object

    :param url: storage URL
    :param token: auth token
    :param container: container name that the object is in
    :param name: object name to put
    :param contents: a string or a file like object to read object data from
    :param content_length: value to send as content-length header; also limits
                           the amount read from contents
    :param etag: etag of contents
    :param chunk_size: chunk size of data to write
    :param content_type: value to send as content-type header
    :param headers: additional headers to include in the request
    :param http_conn: HTTP connection object (If None, it will create the
                      conn object)
    :returns: etag from server response
    :raises ClientException: HTTP PUT request failed
    """
    if http_conn:
        parsed, conn = http_conn
    else:
        parsed, conn = http_connection(url)
    path = parsed.path
    if container:
        path = '%s/%s' % (path.rstrip('/'), quote(container))
    if name:
        path = '%s/%s' % (path.rstrip('/'), quote(name))
    if headers:
        headers = dict(headers)
    else:
        headers = {}
    if token:
        headers['X-Auth-Token'] = token
    if etag:
        headers['ETag'] = etag.strip('"')
    if content_length is not None:
        headers['Content-Length'] = str(content_length)
    if content_type is not None:
        headers['Content-Type'] = content_type
    if not contents:
        headers['Content-Length'] = '0'
    if hasattr(contents, 'read'):
        conn.putrequest('PUT', path)
        for header, value in headers.iteritems():
            conn.putheader(header, value)
        if content_length is None:
            conn.putheader('Transfer-Encoding', 'chunked')
            conn.endheaders()
            chunk = contents.read(chunk_size)
            while chunk:
                conn.send('%x\r\n%s\r\n' % (len(chunk), chunk))
                chunk = contents.read(chunk_size)
            conn.send('0\r\n\r\n')
        else:
            conn.endheaders()
            left = content_length
            while left > 0:
                size = chunk_size
                if size > left:
                    size = left
                chunk = contents.read(size)
                conn.send(chunk)
                left -= len(chunk)
    else:
        conn.request('PUT', path, contents, headers)
    resp = conn.getresponse()
    resp.read()
    if resp.status < 200 or resp.status >= 300:
        raise ClientException('Object PUT failed', http_scheme=parsed.scheme,
                http_host=conn.host, http_port=conn.port, http_path=path,
                http_status=resp.status, http_reason=resp.reason)
    return resp.getheader('etag', '').strip('"')


def post_object(url, token, container, name, headers, http_conn=None):
    """
    Update object metadata

    :param url: storage URL
    :param token: auth token
    :param container: container name that the object is in
    :param name: name of the object to update
    :param headers: additional headers to include in the request
    :param http_conn: HTTP connection object (If None, it will create the
                      conn object)
    :raises ClientException: HTTP POST request failed
    """
    if http_conn:
        parsed, conn = http_conn
    else:
        parsed, conn = http_connection(url)
    path = '%s/%s/%s' % (parsed.path, quote(container), quote(name))
    headers['X-Auth-Token'] = token
    conn.request('POST', path, '', headers)
    resp = conn.getresponse()
    resp.read()
    if resp.status < 200 or resp.status >= 300:
        raise ClientException('Object POST failed', http_scheme=parsed.scheme,
                http_host=conn.host, http_port=conn.port, http_path=path,
                http_status=resp.status, http_reason=resp.reason)


def delete_object(url, token=None, container=None, name=None, http_conn=None,
                  headers=None):
    """
    Delete object

    :param url: storage URL
    :param token: auth token
    :param container: container name that the object is in
    :param name: object name to delete
    :param http_conn: HTTP connection object (If None, it will create the
                      conn object)
    :raises ClientException: HTTP DELETE request failed
    """
    if http_conn:
        parsed, conn = http_conn
    else:
        parsed, conn = http_connection(url)
    path = parsed.path
    if container:
        path = '%s/%s' % (path.rstrip('/'), quote(container))
    if name:
        path = '%s/%s' % (path.rstrip('/'), quote(name))
    if headers:
        headers = dict(headers)
    else:
        headers = {}
    if token:
        headers['X-Auth-Token'] = token
    conn.request('DELETE', path, '', headers)
    resp = conn.getresponse()
    resp.read()
    if resp.status < 200 or resp.status >= 300:
        raise ClientException('Object DELETE failed',
                http_scheme=parsed.scheme, http_host=conn.host,
                http_port=conn.port, http_path=path, http_status=resp.status,
                http_reason=resp.reason)


class Connection(object):
    """Convenience class to make requests that will also retry the request"""

    def __init__(self, authurl, user, key, retries=5, preauthurl=None,
                 preauthtoken=None, snet=False, starting_backoff=1):
        """
        :param authurl: authenitcation URL
        :param user: user name to authenticate as
        :param key: key/password to authenticate with
        :param retries: Number of times to retry the request before failing
        :param preauthurl: storage URL (if you have already authenticated)
        :param preauthtoken: authentication token (if you have already
                             authenticated)
        :param snet: use SERVICENET internal network default is False
        """
        self.authurl = authurl
        self.user = user
        self.key = key
        self.retries = retries
        self.http_conn = None
        self.url = preauthurl
        self.token = preauthtoken
        self.attempts = 0
        self.snet = snet
        self.starting_backoff = starting_backoff

    def get_auth(self):
        return get_auth(self.authurl, self.user, self.key, snet=self.snet)

    def http_connection(self):
        return http_connection(self.url)

    def _retry(self, reset_func, func, *args, **kwargs):
        self.attempts = 0
        backoff = self.starting_backoff
        while self.attempts <= self.retries:
            self.attempts += 1
            try:
                if not self.url or not self.token:
                    self.url, self.token = self.get_auth()
                    self.http_conn = None
                if not self.http_conn:
                    self.http_conn = self.http_connection()
                kwargs['http_conn'] = self.http_conn
                rv = func(self.url, self.token, *args, **kwargs)
                return rv
            except (socket.error, HTTPException):
                if self.attempts > self.retries:
                    raise
                self.http_conn = None
            except ClientException, err:
                if self.attempts > self.retries:
                    raise
                if err.http_status == 401:
                    self.url = self.token = None
                    if self.attempts > 1:
                        raise
                elif err.http_status == 408:
                    self.http_conn = None
                elif 500 <= err.http_status <= 599:
                    pass
                else:
                    raise
            sleep(backoff)
            backoff *= 2
            if reset_func:
                reset_func(func, *args, **kwargs)

    def head_account(self):
        """Wrapper for :func:`head_account`"""
        return self._retry(None, head_account)

    def get_account(self, marker=None, limit=None, prefix=None,
                    full_listing=False):
        """Wrapper for :func:`get_account`"""
        # TODO(unknown): With full_listing=True this will restart the entire
        # listing with each retry. Need to make a better version that just
        # retries where it left off.
        return self._retry(None, get_account, marker=marker, limit=limit,
                           prefix=prefix, full_listing=full_listing)

    def post_account(self, headers):
        """Wrapper for :func:`post_account`"""
        return self._retry(None, post_account, headers)

    def head_container(self, container):
        """Wrapper for :func:`head_container`"""
        return self._retry(None, head_container, container)

    def get_container(self, container, marker=None, limit=None, prefix=None,
                      delimiter=None, full_listing=False):
        """Wrapper for :func:`get_container`"""
        # TODO(unknown): With full_listing=True this will restart the entire
        # listing with each retry. Need to make a better version that just
        # retries where it left off.
        return self._retry(None, get_container, container, marker=marker,
                           limit=limit, prefix=prefix, delimiter=delimiter,
                           full_listing=full_listing)

    def put_container(self, container, headers=None):
        """Wrapper for :func:`put_container`"""
        return self._retry(None, put_container, container, headers=headers)

    def post_container(self, container, headers):
        """Wrapper for :func:`post_container`"""
        return self._retry(None, post_container, container, headers)

    def delete_container(self, container):
        """Wrapper for :func:`delete_container`"""
        return self._retry(None, delete_container, container)

    def head_object(self, container, obj):
        """Wrapper for :func:`head_object`"""
        return self._retry(None, head_object, container, obj)

    def get_object(self, container, obj, resp_chunk_size=None):
        """Wrapper for :func:`get_object`"""
        return self._retry(None, get_object, container, obj,
                           resp_chunk_size=resp_chunk_size)

    def put_object(self, container, obj, contents, content_length=None,
                   etag=None, chunk_size=65536, content_type=None,
                   headers=None):
        """Wrapper for :func:`put_object`"""

        def _default_reset(*args, **kwargs):
            raise ClientException('put_object(%r, %r, ...) failure and no '
                'ability to reset contents for reupload.' % (container, obj))

        reset_func = _default_reset
        tell = getattr(contents, 'tell', None)
        seek = getattr(contents, 'seek', None)
        if tell and seek:
            orig_pos = tell()
            reset_func = lambda *a, **k: seek(orig_pos)
<<<<<<< HEAD
=======
        elif not contents:
            reset_func = lambda *a, **k: None
>>>>>>> be470bd5

        return self._retry(reset_func, put_object, container, obj, contents,
            content_length=content_length, etag=etag, chunk_size=chunk_size,
            content_type=content_type, headers=headers)

    def post_object(self, container, obj, headers):
        """Wrapper for :func:`post_object`"""
        return self._retry(None, post_object, container, obj, headers)

    def delete_object(self, container, obj):
        """Wrapper for :func:`delete_object`"""
        return self._retry(None, delete_object, container, obj)

# End inclusion of swift.common.client
# # # # # # # # # # # # # # # # # # # # # # # # # # # # # # # # # # # # # # # #


def mkdirs(path):
    try:
        makedirs(path)
    except OSError, err:
        if err.errno != EEXIST:
            raise


def put_errors_from_threads(threads, error_queue):
    """
    Places any errors from the threads into error_queue.
    :param threads: A list of QueueFunctionThread instances.
    :param error_queue: A queue to put error strings into.
    :returns: True if any errors were found.
    """
    was_error = False
    for thread in threads:
        for info in thread.exc_infos:
            was_error = True
            if isinstance(info[1], ClientException):
                error_queue.put(str(info[1]))
            else:
                error_queue.put(''.join(format_exception(*info)))
    return was_error


class QueueFunctionThread(Thread):

    def __init__(self, queue, func, *args, **kwargs):
        """ Calls func for each item in queue; func is called with a queued
            item as the first arg followed by *args and **kwargs. Use the abort
            attribute to have the thread empty the queue (without processing)
            and exit. """
        Thread.__init__(self)
        self.abort = False
        self.queue = queue
        self.func = func
        self.args = args
        self.kwargs = kwargs
        self.exc_infos = []

    def run(self):
        try:
            while True:
                try:
                    item = self.queue.get_nowait()
                    if not self.abort:
                        self.func(item, *self.args, **self.kwargs)
                    self.queue.task_done()
                except Empty:
                    if self.abort:
                        break
                    sleep(0.01)
        except Exception:
            self.exc_infos.append(exc_info())


st_delete_help = '''
delete --all OR delete container [--leave-segments] [object] [object] ...
    Deletes everything in the account (with --all), or everything in a
    container, or a list of objects depending on the args given. Segments of
    manifest objects will be deleted as well, unless you specify the
    --leave-segments option.'''.strip('\n')


def st_delete(parser, args, print_queue, error_queue):
    parser.add_option('-a', '--all', action='store_true', dest='yes_all',
        default=False, help='Indicates that you really want to delete '
        'everything in the account')
    parser.add_option('', '--leave-segments', action='store_true',
        dest='leave_segments', default=False, help='Indicates that you want '
        'the segments of manifest objects left alone')
    (options, args) = parse_args(parser, args)
    args = args[1:]
    if (not args and not options.yes_all) or (args and options.yes_all):
        error_queue.put('Usage: %s [options] %s' %
                        (basename(argv[0]), st_delete_help))
        return

    def _delete_segment((container, obj), conn):
        conn.delete_object(container, obj)
        if options.verbose:
            if conn.attempts > 2:
                print_queue.put('%s/%s [after %d attempts]' %
                                (container, obj, conn.attempts))
            else:
                print_queue.put('%s/%s' % (container, obj))

    object_queue = Queue(10000)

    def _delete_object((container, obj), conn):
        try:
            old_manifest = None
            if not options.leave_segments:
                try:
                    old_manifest = conn.head_object(container, obj).get(
                        'x-object-manifest')
                except ClientException, err:
                    if err.http_status != 404:
                        raise
            conn.delete_object(container, obj)
            if old_manifest:
                segment_queue = Queue(10000)
                scontainer, sprefix = old_manifest.split('/', 1)
                for delobj in conn.get_container(scontainer,
                                                 prefix=sprefix)[1]:
                    segment_queue.put((scontainer, delobj['name']))
                if not segment_queue.empty():
                    segment_threads = [QueueFunctionThread(segment_queue,
                        _delete_segment, create_connection()) for _junk in
                        xrange(10)]
                    for thread in segment_threads:
                        thread.start()
                    while not segment_queue.empty():
                        sleep(0.01)
                    for thread in segment_threads:
                        thread.abort = True
                        while thread.isAlive():
                            thread.join(0.01)
                    put_errors_from_threads(segment_threads, error_queue)
            if options.verbose:
                path = options.yes_all and join(container, obj) or obj
                if path[:1] in ('/', '\\'):
                    path = path[1:]
                if conn.attempts > 1:
                    print_queue.put('%s [after %d attempts]' %
                                    (path, conn.attempts))
                else:
                    print_queue.put(path)
        except ClientException, err:
            if err.http_status != 404:
                raise
            error_queue.put('Object %s not found' %
                            repr('%s/%s' % (container, obj)))

    container_queue = Queue(10000)

    def _delete_container(container, conn):
        try:
            marker = ''
            while True:
                objects = [o['name'] for o in
                           conn.get_container(container, marker=marker)[1]]
                if not objects:
                    break
                for obj in objects:
                    object_queue.put((container, obj))
                marker = objects[-1]
            while not object_queue.empty():
                sleep(0.01)
            attempts = 1
            while True:
                try:
                    conn.delete_container(container)
                    break
                except ClientException, err:
                    if err.http_status != 409:
                        raise
                    if attempts > 10:
                        raise
                    attempts += 1
                    sleep(1)
        except ClientException, err:
            if err.http_status != 404:
                raise
            error_queue.put('Container %s not found' % repr(container))

    url, token = get_auth(options.auth, options.user, options.key,
        snet=options.snet)
    create_connection = lambda: Connection(options.auth, options.user,
        options.key, preauthurl=url, preauthtoken=token, snet=options.snet)
    object_threads = [QueueFunctionThread(object_queue, _delete_object,
        create_connection()) for _junk in xrange(10)]
    for thread in object_threads:
        thread.start()
    container_threads = [QueueFunctionThread(container_queue,
        _delete_container, create_connection()) for _junk in xrange(10)]
    for thread in container_threads:
        thread.start()
    if not args:
        conn = create_connection()
        try:
            marker = ''
            while True:
                containers = \
                    [c['name'] for c in conn.get_account(marker=marker)[1]]
                if not containers:
                    break
                for container in containers:
                    container_queue.put(container)
                marker = containers[-1]
            while not container_queue.empty():
                sleep(0.01)
            while not object_queue.empty():
                sleep(0.01)
        except ClientException, err:
            if err.http_status != 404:
                raise
            error_queue.put('Account not found')
    elif len(args) == 1:
        if '/' in args[0]:
            print >> stderr, 'WARNING: / in container name; you might have ' \
                             'meant %r instead of %r.' % \
                             (args[0].replace('/', ' ', 1), args[0])
        conn = create_connection()
        _delete_container(args[0], conn)
    else:
        for obj in args[1:]:
            object_queue.put((args[0], obj))
    while not container_queue.empty():
        sleep(0.01)
    for thread in container_threads:
        thread.abort = True
        while thread.isAlive():
            thread.join(0.01)
    put_errors_from_threads(container_threads, error_queue)
    while not object_queue.empty():
        sleep(0.01)
    for thread in object_threads:
        thread.abort = True
        while thread.isAlive():
            thread.join(0.01)
    put_errors_from_threads(object_threads, error_queue)


st_download_help = '''
download --all OR download container [options] [object] [object] ...
    Downloads everything in the account (with --all), or everything in a
    container, or a list of objects depending on the args given. For a single
    object download, you may use the -o [--output] <filename> option to
    redirect the output to a specific file or if "-" then just redirect to
    stdout.'''.strip('\n')


def st_download(options, args, print_queue, error_queue):
    parser.add_option('-a', '--all', action='store_true', dest='yes_all',
        default=False, help='Indicates that you really want to download '
        'everything in the account')
    parser.add_option('-o', '--output', dest='out_file', help='For a single '
        'file download, stream the output to an alternate location ')
    (options, args) = parse_args(parser, args)
    args = args[1:]
    if options.out_file == '-':
        options.verbose = 0
    if options.out_file and len(args) != 2:
        exit('-o option only allowed for single file downloads')
    if (not args and not options.yes_all) or (args and options.yes_all):
        error_queue.put('Usage: %s [options] %s' %
                        (basename(argv[0]), st_download_help))
        return

    object_queue = Queue(10000)

    def _download_object(queue_arg, conn):
        if len(queue_arg) == 2:
            container, obj = queue_arg
            out_file = None
        elif len(queue_arg) == 3:
            container, obj, out_file = queue_arg
        else:
            raise Exception("Invalid queue_arg length of %s" % len(queue_arg))
        try:
            headers, body = \
                conn.get_object(container, obj, resp_chunk_size=65536)
            content_type = headers.get('content-type')
            if 'content-length' in headers:
                content_length = int(headers.get('content-length'))
            else:
                content_length = None
            etag = headers.get('etag')
            path = options.yes_all and join(container, obj) or obj
            if path[:1] in ('/', '\\'):
                path = path[1:]
            md5sum = None
            make_dir = out_file != "-"
            if content_type.split(';', 1)[0] == 'text/directory':
                if make_dir and not isdir(path):
                    mkdirs(path)
                read_length = 0
                if 'x-object-manifest' not in headers:
                    md5sum = md5()
                for chunk in body:
                    read_length += len(chunk)
                    if md5sum:
                        md5sum.update(chunk)
            else:
                dirpath = dirname(path)
                if make_dir and dirpath and not isdir(dirpath):
                    mkdirs(dirpath)
                if out_file == "-":
                    fp = stdout
                elif out_file:
                    fp = open(out_file, 'wb')
                else:
                    fp = open(path, 'wb')
                read_length = 0
                if 'x-object-manifest' not in headers:
                    md5sum = md5()
                for chunk in body:
                    fp.write(chunk)
                    read_length += len(chunk)
                    if md5sum:
                        md5sum.update(chunk)
                fp.close()
            if md5sum and md5sum.hexdigest() != etag:
                error_queue.put('%s: md5sum != etag, %s != %s' %
                                (path, md5sum.hexdigest(), etag))
            if content_length is not None and read_length != content_length:
                error_queue.put('%s: read_length != content_length, %d != %d' %
                                (path, read_length, content_length))
            if 'x-object-meta-mtime' in headers and not options.out_file:
                mtime = float(headers['x-object-meta-mtime'])
                utime(path, (mtime, mtime))
            if options.verbose:
                if conn.attempts > 1:
                    print_queue.put('%s [after %d attempts' %
                                    (path, conn.attempts))
                else:
                    print_queue.put(path)
        except ClientException, err:
            if err.http_status != 404:
                raise
            error_queue.put('Object %s not found' %
                            repr('%s/%s' % (container, obj)))

    container_queue = Queue(10000)

    def _download_container(container, conn):
        try:
            marker = ''
            while True:
                objects = [o['name'] for o in
                           conn.get_container(container, marker=marker)[1]]
                if not objects:
                    break
                for obj in objects:
                    object_queue.put((container, obj))
                marker = objects[-1]
        except ClientException, err:
            if err.http_status != 404:
                raise
            error_queue.put('Container %s not found' % repr(container))

    url, token = get_auth(options.auth, options.user, options.key,
        snet=options.snet)
    create_connection = lambda: Connection(options.auth, options.user,
        options.key, preauthurl=url, preauthtoken=token, snet=options.snet)
    object_threads = [QueueFunctionThread(object_queue, _download_object,
        create_connection()) for _junk in xrange(10)]
    for thread in object_threads:
        thread.start()
    container_threads = [QueueFunctionThread(container_queue,
        _download_container, create_connection()) for _junk in xrange(10)]
    for thread in container_threads:
        thread.start()
    if not args:
        conn = create_connection()
        try:
            marker = ''
            while True:
                containers = [c['name']
                              for c in conn.get_account(marker=marker)[1]]
                if not containers:
                    break
                for container in containers:
                    container_queue.put(container)
                marker = containers[-1]
        except ClientException, err:
            if err.http_status != 404:
                raise
            error_queue.put('Account not found')
    elif len(args) == 1:
        if '/' in args[0]:
            print >> stderr, 'WARNING: / in container name; you might have ' \
                             'meant %r instead of %r.' % \
                             (args[0].replace('/', ' ', 1), args[0])
        _download_container(args[0], create_connection())
    else:
        if len(args) == 2:
            obj = args[1]
            object_queue.put((args[0], obj, options.out_file))
        else:
            for obj in args[1:]:
                object_queue.put((args[0], obj))
    while not container_queue.empty():
        sleep(0.01)
    for thread in container_threads:
        thread.abort = True
        while thread.isAlive():
            thread.join(0.01)
    put_errors_from_threads(container_threads, error_queue)
    while not object_queue.empty():
        sleep(0.01)
    for thread in object_threads:
        thread.abort = True
        while thread.isAlive():
            thread.join(0.01)
    put_errors_from_threads(object_threads, error_queue)


st_list_help = '''
list [options] [container]
    Lists the containers for the account or the objects for a container. -p or
    --prefix is an option that will only list items beginning with that prefix.
    -d or --delimiter is option (for container listings only) that will roll up
    items with the given delimiter (see Cloud Files general documentation for
    what this means).
'''.strip('\n')


def st_list(options, args, print_queue, error_queue):
    parser.add_option('-p', '--prefix', dest='prefix', help='Will only list '
        'items beginning with the prefix')
    parser.add_option('-d', '--delimiter', dest='delimiter', help='Will roll '
        'up items with the given delimiter (see Cloud Files general '
        'documentation for what this means)')
    (options, args) = parse_args(parser, args)
    args = args[1:]
    if options.delimiter and not args:
        exit('-d option only allowed for container listings')
    if len(args) > 1:
        error_queue.put('Usage: %s [options] %s' %
                        (basename(argv[0]), st_list_help))
        return
    conn = Connection(options.auth, options.user, options.key,
        snet=options.snet)
    try:
        marker = ''
        while True:
            if not args:
                items = \
                    conn.get_account(marker=marker, prefix=options.prefix)[1]
            else:
                items = conn.get_container(args[0], marker=marker,
                    prefix=options.prefix, delimiter=options.delimiter)[1]
            if not items:
                break
            for item in items:
                print_queue.put(item.get('name', item.get('subdir')))
            marker = items[-1].get('name', items[-1].get('subdir'))
    except ClientException, err:
        if err.http_status != 404:
            raise
        if not args:
            error_queue.put('Account not found')
        else:
            error_queue.put('Container %s not found' % repr(args[0]))


st_stat_help = '''
stat [container] [object]
    Displays information for the account, container, or object depending on the
    args given (if any).'''.strip('\n')


def st_stat(options, args, print_queue, error_queue):
    (options, args) = parse_args(parser, args)
    args = args[1:]
    conn = Connection(options.auth, options.user, options.key)
    if not args:
        try:
            headers = conn.head_account()
            if options.verbose > 1:
                print_queue.put('''
StorageURL: %s
Auth Token: %s
'''.strip('\n') % (conn.url, conn.token))
            container_count = int(headers.get('x-account-container-count', 0))
            object_count = int(headers.get('x-account-object-count', 0))
            bytes_used = int(headers.get('x-account-bytes-used', 0))
            print_queue.put('''
   Account: %s
Containers: %d
   Objects: %d
     Bytes: %d'''.strip('\n') % (conn.url.rsplit('/', 1)[-1], container_count,
                                 object_count, bytes_used))
            for key, value in headers.items():
                if key.startswith('x-account-meta-'):
                    print_queue.put('%10s: %s' % ('Meta %s' %
                        key[len('x-account-meta-'):].title(), value))
            for key, value in headers.items():
                if not key.startswith('x-account-meta-') and key not in (
                        'content-length', 'date', 'x-account-container-count',
                        'x-account-object-count', 'x-account-bytes-used'):
                    print_queue.put(
                        '%10s: %s' % (key.title(), value))
        except ClientException, err:
            if err.http_status != 404:
                raise
            error_queue.put('Account not found')
    elif len(args) == 1:
        if '/' in args[0]:
            print >> stderr, 'WARNING: / in container name; you might have ' \
                             'meant %r instead of %r.' % \
                             (args[0].replace('/', ' ', 1), args[0])
        try:
            headers = conn.head_container(args[0])
            object_count = int(headers.get('x-container-object-count', 0))
            bytes_used = int(headers.get('x-container-bytes-used', 0))
            print_queue.put('''
  Account: %s
Container: %s
  Objects: %d
    Bytes: %d
 Read ACL: %s
Write ACL: %s
  Sync To: %s
 Sync Key: %s'''.strip('\n') % (conn.url.rsplit('/', 1)[-1], args[0],
                                object_count, bytes_used,
                                headers.get('x-container-read', ''),
                                headers.get('x-container-write', ''),
                                headers.get('x-container-sync-to', ''),
                                headers.get('x-container-sync-key', '')))
            for key, value in headers.items():
                if key.startswith('x-container-meta-'):
                    print_queue.put('%9s: %s' % ('Meta %s' %
                        key[len('x-container-meta-'):].title(), value))
            for key, value in headers.items():
                if not key.startswith('x-container-meta-') and key not in (
                        'content-length', 'date', 'x-container-object-count',
                        'x-container-bytes-used', 'x-container-read',
                        'x-container-write', 'x-container-sync-to',
                        'x-container-sync-key'):
                    print_queue.put(
                        '%9s: %s' % (key.title(), value))
        except ClientException, err:
            if err.http_status != 404:
                raise
            error_queue.put('Container %s not found' % repr(args[0]))
    elif len(args) == 2:
        try:
            headers = conn.head_object(args[0], args[1])
            print_queue.put('''
       Account: %s
     Container: %s
        Object: %s
  Content Type: %s'''.strip('\n') % (conn.url.rsplit('/', 1)[-1], args[0],
                                     args[1], headers.get('content-type')))
            if 'content-length' in headers:
                print_queue.put('Content Length: %s' %
                                headers['content-length'])
            if 'last-modified' in headers:
                print_queue.put(' Last Modified: %s' %
                                headers['last-modified'])
            if 'etag' in headers:
                print_queue.put('          ETag: %s' % headers['etag'])
            if 'x-object-manifest' in headers:
                print_queue.put('      Manifest: %s' %
                                headers['x-object-manifest'])
            for key, value in headers.items():
                if key.startswith('x-object-meta-'):
                    print_queue.put('%14s: %s' % ('Meta %s' %
                        key[len('x-object-meta-'):].title(), value))
            for key, value in headers.items():
                if not key.startswith('x-object-meta-') and key not in (
                        'content-type', 'content-length', 'last-modified',
                        'etag', 'date', 'x-object-manifest'):
                    print_queue.put(
                        '%14s: %s' % (key.title(), value))
        except ClientException, err:
            if err.http_status != 404:
                raise
            error_queue.put('Object %s not found' %
                            repr('%s/%s' % (args[0], args[1])))
    else:
        error_queue.put('Usage: %s [options] %s' %
                        (basename(argv[0]), st_stat_help))


st_post_help = '''
post [options] [container] [object]
    Updates meta information for the account, container, or object depending on
    the args given. If the container is not found, it will be created
    automatically; but this is not true for accounts and objects. Containers
    also allow the -r (or --read-acl) and -w (or --write-acl) options. The -m
    or --meta option is allowed on all and used to define the user meta data
    items to set in the form Name:Value. This option can be repeated. Example:
    post -m Color:Blue -m Size:Large'''.strip('\n')


def st_post(options, args, print_queue, error_queue):
    parser.add_option('-r', '--read-acl', dest='read_acl', help='Sets the '
        'Read ACL for containers. Quick summary of ACL syntax: .r:*, '
        '.r:-.example.com, .r:www.example.com, account1, account2:user2')
    parser.add_option('-w', '--write-acl', dest='write_acl', help='Sets the '
        'Write ACL for containers. Quick summary of ACL syntax: account1, '
        'account2:user2')
    parser.add_option('-t', '--sync-to', dest='sync_to', help='Sets the '
        'Sync To for containers, for multi-cluster replication.')
    parser.add_option('-k', '--sync-key', dest='sync_key', help='Sets the '
        'Sync Key for containers, for multi-cluster replication.')
    parser.add_option('-m', '--meta', action='append', dest='meta', default=[],
        help='Sets a meta data item with the syntax name:value. This option '
        'may be repeated. Example: -m Color:Blue -m Size:Large')
    (options, args) = parse_args(parser, args)
    args = args[1:]
    if (options.read_acl or options.write_acl or options.sync_to or
        options.sync_key) and not args:
        exit('-r, -w, -t, and -k options only allowed for containers')
    conn = Connection(options.auth, options.user, options.key)
    if not args:
        headers = {}
        for item in options.meta:
            split_item = item.split(':')
            headers['X-Account-Meta-' + split_item[0]] = \
                len(split_item) > 1 and split_item[1]
        try:
            conn.post_account(headers=headers)
        except ClientException, err:
            if err.http_status != 404:
                raise
            error_queue.put('Account not found')
    elif len(args) == 1:
        if '/' in args[0]:
            print >> stderr, 'WARNING: / in container name; you might have ' \
                             'meant %r instead of %r.' % \
                             (args[0].replace('/', ' ', 1), args[0])
        headers = {}
        for item in options.meta:
            split_item = item.split(':')
            headers['X-Container-Meta-' + split_item[0]] = \
                len(split_item) > 1 and split_item[1]
        if options.read_acl is not None:
            headers['X-Container-Read'] = options.read_acl
        if options.write_acl is not None:
            headers['X-Container-Write'] = options.write_acl
        if options.sync_to is not None:
            headers['X-Container-Sync-To'] = options.sync_to
        if options.sync_key is not None:
            headers['X-Container-Sync-Key'] = options.sync_key
        try:
            conn.post_container(args[0], headers=headers)
        except ClientException, err:
            if err.http_status != 404:
                raise
            conn.put_container(args[0], headers=headers)
    elif len(args) == 2:
        headers = {}
        for item in options.meta:
            split_item = item.split(':')
            headers['X-Object-Meta-' + split_item[0]] = \
                len(split_item) > 1 and split_item[1]
        try:
            conn.post_object(args[0], args[1], headers=headers)
        except ClientException, err:
            if err.http_status != 404:
                raise
            error_queue.put('Object %s not found' %
                            repr('%s/%s' % (args[0], args[1])))
    else:
        error_queue.put('Usage: %s [options] %s' %
                        (basename(argv[0]), st_post_help))


st_upload_help = '''
upload [options] container file_or_directory [file_or_directory] [...]
    Uploads to the given container the files and directories specified by the
    remaining args. -c or --changed is an option that will only upload files
    that have changed since the last upload. -S <size> or --segment-size <size>
    and --leave-segments are options as well (see --help for more).
'''.strip('\n')


def st_upload(options, args, print_queue, error_queue):
    parser.add_option('-c', '--changed', action='store_true', dest='changed',
        default=False, help='Will only upload files that have changed since '
        'the last upload')
    parser.add_option('-S', '--segment-size', dest='segment_size', help='Will '
        'upload files in segments no larger than <size> and then create a '
        '"manifest" file that will download all the segments as if it were '
        'the original file. The segments will be uploaded to a '
        '<container>_segments container so as to not pollute the main '
        '<container> listings.')
    parser.add_option('', '--leave-segments', action='store_true',
        dest='leave_segments', default=False, help='Indicates that you want '
        'the older segments of manifest objects left alone (in the case of '
        'overwrites)')
    (options, args) = parse_args(parser, args)
    args = args[1:]
    if len(args) < 2:
        error_queue.put('Usage: %s [options] %s' %
                        (basename(argv[0]), st_upload_help))
        return
    object_queue = Queue(10000)

    def _segment_job(job, conn):
        if job.get('delete', False):
            conn.delete_object(job['container'], job['obj'])
        else:
            fp = open(job['path'], 'rb')
            fp.seek(job['segment_start'])
            conn.put_object(job.get('container', args[0] + '_segments'),
                job['obj'], fp, content_length=job['segment_size'])
        if options.verbose and 'log_line' in job:
            if conn.attempts > 1:
                print_queue.put('%s [after %d attempts]' %
                                (job['log_line'], conn.attempts))
            else:
                print_queue.put(job['log_line'])

    def _object_job(job, conn):
        path = job['path']
        container = job.get('container', args[0])
        dir_marker = job.get('dir_marker', False)
        try:
            obj = path
            if obj.startswith('./') or obj.startswith('.\\'):
                obj = obj[2:]
            put_headers = {'x-object-meta-mtime': str(getmtime(path))}
            if dir_marker:
                if options.changed:
                    try:
                        headers = conn.head_object(container, obj)
                        ct = headers.get('content-type')
                        cl = int(headers.get('content-length'))
                        et = headers.get('etag')
                        mt = headers.get('x-object-meta-mtime')
                        if ct.split(';', 1)[0] == 'text/directory' and \
                                cl == 0 and \
                                et == 'd41d8cd98f00b204e9800998ecf8427e' and \
                                mt == put_headers['x-object-meta-mtime']:
                            return
                    except ClientException, err:
                        if err.http_status != 404:
                            raise
                conn.put_object(container, obj, '', content_length=0,
                                content_type='text/directory',
                                headers=put_headers)
            else:
                # We need to HEAD all objects now in case we're overwriting a
                # manifest object and need to delete the old segments
                # ourselves.
                old_manifest = None
                if options.changed or not options.leave_segments:
                    try:
                        headers = conn.head_object(container, obj)
                        cl = int(headers.get('content-length'))
                        mt = headers.get('x-object-meta-mtime')
                        if options.changed and cl == getsize(path) and \
                                mt == put_headers['x-object-meta-mtime']:
                            return
                        if not options.leave_segments:
                            old_manifest = headers.get('x-object-manifest')
                    except ClientException, err:
                        if err.http_status != 404:
                            raise
                if options.segment_size and \
                        getsize(path) < options.segment_size:
                    full_size = getsize(path)
                    segment_queue = Queue(10000)
                    segment_threads = [QueueFunctionThread(segment_queue,
                        _segment_job, create_connection()) for _junk in
                        xrange(10)]
                    for thread in segment_threads:
                        thread.start()
                    segment = 0
                    segment_start = 0
                    while segment_start < full_size:
                        segment_size = int(options.segment_size)
                        if segment_start + segment_size > full_size:
                            segment_size = full_size - segment_start
                        segment_queue.put({'path': path,
                            'obj': '%s/%s/%s/%08d' % (obj,
                                put_headers['x-object-meta-mtime'], full_size,
                                segment),
                            'segment_start': segment_start,
                            'segment_size': segment_size,
                            'log_line': '%s segment %s' % (obj, segment)})
                        segment += 1
                        segment_start += segment_size
                    while not segment_queue.empty():
                        sleep(0.01)
                    for thread in segment_threads:
                        thread.abort = True
                        while thread.isAlive():
                            thread.join(0.01)
                    if put_errors_from_threads(segment_threads, error_queue):
                        raise ClientException('Aborting manifest creation '
                            'because not all segments could be uploaded. %s/%s'
                            % (container, obj))
                    new_object_manifest = '%s_segments/%s/%s/%s/' % (
                        container, obj, put_headers['x-object-meta-mtime'],
                        full_size)
                    if old_manifest == new_object_manifest:
                        old_manifest = None
                    put_headers['x-object-manifest'] = new_object_manifest
                    conn.put_object(container, obj, '', content_length=0,
                                    headers=put_headers)
                else:
                    conn.put_object(container, obj, open(path, 'rb'),
                        content_length=getsize(path), headers=put_headers)
                if old_manifest:
                    segment_queue = Queue(10000)
                    scontainer, sprefix = old_manifest.split('/', 1)
                    for delobj in conn.get_container(scontainer,
                                                     prefix=sprefix)[1]:
                        segment_queue.put({'delete': True,
                            'container': scontainer, 'obj': delobj['name']})
                    if not segment_queue.empty():
                        segment_threads = [QueueFunctionThread(segment_queue,
                            _segment_job, create_connection()) for _junk in
                            xrange(10)]
                        for thread in segment_threads:
                            thread.start()
                        while not segment_queue.empty():
                            sleep(0.01)
                        for thread in segment_threads:
                            thread.abort = True
                            while thread.isAlive():
                                thread.join(0.01)
                        put_errors_from_threads(segment_threads, error_queue)
            if options.verbose:
                if conn.attempts > 1:
                    print_queue.put(
                        '%s [after %d attempts]' % (obj, conn.attempts))
                else:
                    print_queue.put(obj)
        except OSError, err:
            if err.errno != ENOENT:
                raise
            error_queue.put('Local file %s not found' % repr(path))

    def _upload_dir(path):
        names = listdir(path)
        if not names:
            object_queue.put({'path': path, 'dir_marker': True})
        else:
            for name in listdir(path):
                subpath = join(path, name)
                if isdir(subpath):
                    _upload_dir(subpath)
                else:
                    object_queue.put({'path': subpath})

    url, token = get_auth(options.auth, options.user, options.key,
        snet=options.snet)
    create_connection = lambda: Connection(options.auth, options.user,
        options.key, preauthurl=url, preauthtoken=token, snet=options.snet)
    object_threads = [QueueFunctionThread(object_queue, _object_job,
        create_connection()) for _junk in xrange(10)]
    for thread in object_threads:
        thread.start()
    conn = create_connection()
    # Try to create the container, just in case it doesn't exist. If this
    # fails, it might just be because the user doesn't have container PUT
    # permissions, so we'll ignore any error. If there's really a problem,
    # it'll surface on the first object PUT.
    try:
        conn.put_container(args[0])
        if options.segment_size is not None:
            conn.put_container(args[0] + '_segments')
    except Exception:
        pass
    try:
        for arg in args[1:]:
            if isdir(arg):
                _upload_dir(arg)
            else:
                object_queue.put({'path': arg})
        while not object_queue.empty():
            sleep(0.01)
        for thread in object_threads:
            thread.abort = True
            while thread.isAlive():
                thread.join(0.01)
        put_errors_from_threads(object_threads, error_queue)
    except ClientException, err:
        if err.http_status != 404:
            raise
        error_queue.put('Account not found')


def parse_args(parser, args, enforce_requires=True):
    if not args:
        args = ['-h']
    (options, args) = parser.parse_args(args)
    if enforce_requires and \
            not (options.auth and options.user and options.key):
        exit('''
Requires ST_AUTH, ST_USER, and ST_KEY environment variables be set or
overridden with -A, -U, or -K.'''.strip('\n'))
    return options, args


if __name__ == '__main__':
    parser = OptionParser(version='%prog 1.0', usage='''
Usage: %%prog <command> [options] [args]

Commands:
  %(st_stat_help)s
  %(st_list_help)s
  %(st_upload_help)s
  %(st_post_help)s
  %(st_download_help)s
  %(st_delete_help)s

Example:
  %%prog -A https://auth.api.rackspacecloud.com/v1.0 -U user -K key stat
'''.strip('\n') % globals())
    parser.add_option('-s', '--snet', action='store_true', dest='snet',
                      default=False, help='Use SERVICENET internal network')
    parser.add_option('-v', '--verbose', action='count', dest='verbose',
                      default=1, help='Print more info')
    parser.add_option('-q', '--quiet', action='store_const', dest='verbose',
                      const=0, default=1, help='Suppress status output')
    parser.add_option('-A', '--auth', dest='auth',
                      default=environ.get('ST_AUTH'),
                      help='URL for obtaining an auth token')
    parser.add_option('-U', '--user', dest='user',
                      default=environ.get('ST_USER'),
                      help='User name for obtaining an auth token')
    parser.add_option('-K', '--key', dest='key',
                      default=environ.get('ST_KEY'),
                      help='Key for obtaining an auth token')
    parser.disable_interspersed_args()
    (options, args) = parse_args(parser, argv[1:], enforce_requires=False)
    parser.enable_interspersed_args()

    commands = ('delete', 'download', 'list', 'post', 'stat', 'upload')
    if not args or args[0] not in commands:
        parser.print_usage()
        if args:
            exit('no such command: %s' % args[0])
        exit()

    print_queue = Queue(10000)

    def _print(item):
        if isinstance(item, unicode):
            item = item.encode('utf8')
        print item

    print_thread = QueueFunctionThread(print_queue, _print)
    print_thread.start()

    error_queue = Queue(10000)

    def _error(item):
        if isinstance(item, unicode):
            item = item.encode('utf8')
        print >> stderr, item

    error_thread = QueueFunctionThread(error_queue, _error)
    error_thread.start()

    try:
        parser.usage = globals()['st_%s_help' % args[0]]
        try:
            globals()['st_%s' % args[0]](parser, argv[1:], print_queue,
                                         error_queue)
        except (ClientException, HTTPException, socket.error), err:
            error_queue.put(str(err))
        while not print_queue.empty():
            sleep(0.01)
        print_thread.abort = True
        while print_thread.isAlive():
            print_thread.join(0.01)
        while not error_queue.empty():
            sleep(0.01)
        error_thread.abort = True
        while error_thread.isAlive():
            error_thread.join(0.01)
    except (SystemExit, Exception):
        for thread in threading_enumerate():
            thread.abort = True
        raise<|MERGE_RESOLUTION|>--- conflicted
+++ resolved
@@ -857,11 +857,8 @@
         if tell and seek:
             orig_pos = tell()
             reset_func = lambda *a, **k: seek(orig_pos)
-<<<<<<< HEAD
-=======
         elif not contents:
             reset_func = lambda *a, **k: None
->>>>>>> be470bd5
 
         return self._retry(reset_func, put_object, container, obj, contents,
             content_length=content_length, etag=etag, chunk_size=chunk_size,
